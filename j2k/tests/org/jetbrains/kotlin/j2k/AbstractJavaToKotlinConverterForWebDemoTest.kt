/*
 * Copyright 2010-2015 JetBrains s.r.o.
 *
 * Licensed under the Apache License, Version 2.0 (the "License");
 * you may not use this file except in compliance with the License.
 * You may obtain a copy of the License at
 *
 * http://www.apache.org/licenses/LICENSE-2.0
 *
 * Unless required by applicable law or agreed to in writing, software
 * distributed under the License is distributed on an "AS IS" BASIS,
 * WITHOUT WARRANTIES OR CONDITIONS OF ANY KIND, either express or implied.
 * See the License for the specific language governing permissions and
 * limitations under the License.
 */

package org.jetbrains.kotlin.j2k

import com.intellij.codeInsight.ContainerProvider
import com.intellij.codeInsight.NullableNotNullManager
import com.intellij.codeInsight.runner.JavaMainMethodProvider
import com.intellij.core.CoreApplicationEnvironment
import com.intellij.core.JavaCoreApplicationEnvironment
import com.intellij.core.JavaCoreProjectEnvironment
import com.intellij.openapi.extensions.Extensions
import com.intellij.openapi.extensions.ExtensionsArea
import com.intellij.openapi.fileTypes.ContentBasedFileSubstitutor
import com.intellij.openapi.fileTypes.FileTypeExtensionPoint
import com.intellij.openapi.util.Disposer
import com.intellij.openapi.util.io.FileUtil
import com.intellij.psi.FileContextProvider
import com.intellij.psi.PsiElement
import com.intellij.psi.PsiElementFinder
import com.intellij.psi.PsiModifierListOwner
import com.intellij.psi.augment.PsiAugmentProvider
import com.intellij.psi.compiled.ClassFileDecompilers
import com.intellij.psi.impl.PsiTreeChangePreprocessor
import com.intellij.psi.impl.compiled.ClsCustomNavigationPolicy
import com.intellij.psi.impl.compiled.ClsStubBuilderFactory
import com.intellij.psi.meta.MetaDataContributor
import com.intellij.psi.stubs.BinaryFileStubBuilders
<<<<<<< HEAD
=======
import com.intellij.psi.util.JavaClassSupers
import junit.framework.TestCase
>>>>>>> 16f482f7
import org.jetbrains.kotlin.utils.PathUtil
import java.io.File
import java.net.URLClassLoader

public abstract class AbstractJavaToKotlinConverterForWebDemoTest : TestCase() {
    val DISPOSABLE = Disposer.newDisposable()

    public fun doTest(javaPath: String) {
        try {
            val fileContents = FileUtil.loadFile(File(javaPath), true)
            val javaCoreEnvironment: JavaCoreProjectEnvironment = setUpJavaCoreEnvironment()
            translateToKotlin(fileContents, javaCoreEnvironment.project)
        }
        finally {
            Disposer.dispose(DISPOSABLE)
        }
    }

    fun setUpJavaCoreEnvironment(): JavaCoreProjectEnvironment {
        Extensions.cleanRootArea(DISPOSABLE)
        val area = Extensions.getRootArea()

        registerExtensionPoints(area)

        val applicationEnvironment = JavaCoreApplicationEnvironment(DISPOSABLE)
        val javaCoreEnvironment = object : JavaCoreProjectEnvironment(DISPOSABLE, applicationEnvironment) {
            override fun preregisterServices() {
                val projectArea = Extensions.getArea(project)
                CoreApplicationEnvironment.registerExtensionPoint(projectArea, PsiTreeChangePreprocessor.EP_NAME, PsiTreeChangePreprocessor::class.java)
                CoreApplicationEnvironment.registerExtensionPoint(projectArea, PsiElementFinder.EP_NAME, PsiElementFinder::class.java)
            }
        };

        javaCoreEnvironment.project.registerService(NullableNotNullManager::class.java, object : NullableNotNullManager() {
            override fun isNullable(owner: PsiModifierListOwner, checkBases: Boolean) = !isNotNull(owner, checkBases)
            override fun isNotNull(owner: PsiModifierListOwner, checkBases: Boolean) = true
            override fun hasHardcodedContracts(element: PsiElement): Boolean = false
        })

<<<<<<< HEAD
=======
        applicationEnvironment.application.registerService(JavaClassSupers::class.java, JavaClassSupersImpl::class.java)

>>>>>>> 16f482f7
        for (root in PathUtil.getJdkClassesRoots()) {
            javaCoreEnvironment.addJarToClassPath(root)
        }
        val annotations: File? = findAnnotations()
        if (annotations != null && annotations.exists()) {
            javaCoreEnvironment.addJarToClassPath(annotations)
        }
        return javaCoreEnvironment
    }

    private fun registerExtensionPoints(area: ExtensionsArea) {
<<<<<<< HEAD
        CoreApplicationEnvironment.registerExtensionPoint(area, ContentBasedFileSubstitutor.EP_NAME, javaClass<ContentBasedFileSubstitutor>())
        CoreApplicationEnvironment.registerExtensionPoint(area, BinaryFileStubBuilders.EP_NAME, javaClass<FileTypeExtensionPoint<Any>>())
        CoreApplicationEnvironment.registerExtensionPoint(area, FileContextProvider.EP_NAME, javaClass<FileContextProvider>())

        CoreApplicationEnvironment.registerExtensionPoint(area, MetaDataContributor.EP_NAME, javaClass<MetaDataContributor>())
        CoreApplicationEnvironment.registerExtensionPoint(area, ClsStubBuilderFactory.EP_NAME, javaClass<ClsStubBuilderFactory<PsiFile>>())
        CoreApplicationEnvironment.registerExtensionPoint(area, PsiAugmentProvider.EP_NAME, javaClass<PsiAugmentProvider>())
        CoreApplicationEnvironment.registerExtensionPoint(area, JavaMainMethodProvider.EP_NAME, javaClass<JavaMainMethodProvider>())
=======
        CoreApplicationEnvironment.registerExtensionPoint(area, BinaryFileStubBuilders.EP_NAME, FileTypeExtensionPoint::class.java)
        CoreApplicationEnvironment.registerExtensionPoint(area, FileContextProvider.EP_NAME, FileContextProvider::class.java)

        CoreApplicationEnvironment.registerExtensionPoint(area, MetaDataContributor.EP_NAME, MetaDataContributor::class.java)
        CoreApplicationEnvironment.registerExtensionPoint(area, PsiAugmentProvider.EP_NAME, PsiAugmentProvider::class.java)
        CoreApplicationEnvironment.registerExtensionPoint(area, JavaMainMethodProvider.EP_NAME, JavaMainMethodProvider::class.java)
>>>>>>> 16f482f7

        CoreApplicationEnvironment.registerExtensionPoint(area, ContainerProvider.EP_NAME, ContainerProvider::class.java)
        CoreApplicationEnvironment.registerExtensionPoint(area, ClsCustomNavigationPolicy.EP_NAME, ClsCustomNavigationPolicy::class.java)
        CoreApplicationEnvironment.registerExtensionPoint(area, ClassFileDecompilers.EP_NAME, ClassFileDecompilers.Decompiler::class.java)
    }

    fun findAnnotations(): File? {
        var classLoader = JavaToKotlinTranslator::class.java.classLoader
        while (classLoader != null) {
            val loader = classLoader
            if (loader is URLClassLoader) {
                for (url in loader.urLs) {
                    if ("file" == url.protocol && url.file!!.endsWith("/annotations.jar")) {
                        return File(url.file!!)
                    }
                }
            }
            classLoader = classLoader.parent
        }
        return null
    }
}<|MERGE_RESOLUTION|>--- conflicted
+++ resolved
@@ -39,11 +39,7 @@
 import com.intellij.psi.impl.compiled.ClsStubBuilderFactory
 import com.intellij.psi.meta.MetaDataContributor
 import com.intellij.psi.stubs.BinaryFileStubBuilders
-<<<<<<< HEAD
-=======
-import com.intellij.psi.util.JavaClassSupers
 import junit.framework.TestCase
->>>>>>> 16f482f7
 import org.jetbrains.kotlin.utils.PathUtil
 import java.io.File
 import java.net.URLClassLoader
@@ -83,11 +79,6 @@
             override fun hasHardcodedContracts(element: PsiElement): Boolean = false
         })
 
-<<<<<<< HEAD
-=======
-        applicationEnvironment.application.registerService(JavaClassSupers::class.java, JavaClassSupersImpl::class.java)
-
->>>>>>> 16f482f7
         for (root in PathUtil.getJdkClassesRoots()) {
             javaCoreEnvironment.addJarToClassPath(root)
         }
@@ -99,7 +90,6 @@
     }
 
     private fun registerExtensionPoints(area: ExtensionsArea) {
-<<<<<<< HEAD
         CoreApplicationEnvironment.registerExtensionPoint(area, ContentBasedFileSubstitutor.EP_NAME, javaClass<ContentBasedFileSubstitutor>())
         CoreApplicationEnvironment.registerExtensionPoint(area, BinaryFileStubBuilders.EP_NAME, javaClass<FileTypeExtensionPoint<Any>>())
         CoreApplicationEnvironment.registerExtensionPoint(area, FileContextProvider.EP_NAME, javaClass<FileContextProvider>())
@@ -108,14 +98,6 @@
         CoreApplicationEnvironment.registerExtensionPoint(area, ClsStubBuilderFactory.EP_NAME, javaClass<ClsStubBuilderFactory<PsiFile>>())
         CoreApplicationEnvironment.registerExtensionPoint(area, PsiAugmentProvider.EP_NAME, javaClass<PsiAugmentProvider>())
         CoreApplicationEnvironment.registerExtensionPoint(area, JavaMainMethodProvider.EP_NAME, javaClass<JavaMainMethodProvider>())
-=======
-        CoreApplicationEnvironment.registerExtensionPoint(area, BinaryFileStubBuilders.EP_NAME, FileTypeExtensionPoint::class.java)
-        CoreApplicationEnvironment.registerExtensionPoint(area, FileContextProvider.EP_NAME, FileContextProvider::class.java)
-
-        CoreApplicationEnvironment.registerExtensionPoint(area, MetaDataContributor.EP_NAME, MetaDataContributor::class.java)
-        CoreApplicationEnvironment.registerExtensionPoint(area, PsiAugmentProvider.EP_NAME, PsiAugmentProvider::class.java)
-        CoreApplicationEnvironment.registerExtensionPoint(area, JavaMainMethodProvider.EP_NAME, JavaMainMethodProvider::class.java)
->>>>>>> 16f482f7
 
         CoreApplicationEnvironment.registerExtensionPoint(area, ContainerProvider.EP_NAME, ContainerProvider::class.java)
         CoreApplicationEnvironment.registerExtensionPoint(area, ClsCustomNavigationPolicy.EP_NAME, ClsCustomNavigationPolicy::class.java)
